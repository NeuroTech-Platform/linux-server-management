--- conflicted
+++ resolved
@@ -39,11 +39,8 @@
       ansible.builtin.include_role:
         name: konstruktoid.hardening
       vars:
-<<<<<<< HEAD
-        automatic_updates: true # makes this visible and clear
-=======
         # noqa: var-naming[no-role-prefix]
->>>>>>> 70937974
+        automatic_updates: true
         auditd_action_mail_acct: "{{ AUDITD_ACTION_MAIL_ACCT }}"
         manage_ufw: "{{ MANAGE_UFW }}"
         ufw_outgoing_traffic: "{{ UFW_OUTGOING_TRAFFIC }}"
