---
#
# Docker Rootless Installation Playbook
#
# This playbook installs Docker in rootless mode for enhanced security by:
# 1. Downloading the konstruktoid.docker_rootless role from GitHub
# 2. Configuring rootless Docker daemon for non-privileged operation
# 3. Setting up user namespaces and security contexts
# 4. Enabling Docker services for specified users without root privileges
#
# Requirements:
#   - Target systems: Ubuntu 20.04+, Debian 10+
#   - Ansible 2.9+
#   - Internet connectivity (for downloading Docker and role)
#   - User account already created (run setup-playbook.yml first)
#   - Sufficient user namespace support in kernel
#
# Security Benefits of Rootless Docker:
#   - Docker daemon runs without root privileges
#   - Containers cannot escalate to root on host
#   - Reduced attack surface for container breakouts
#   - Better isolation between containers and host
#
# Required Variables:
#   - DOCKER_USER: Username for Docker installation (default: dockeruser)
#   - Various Docker configuration options (see defaults below)
#
# Usage:
#   ansible-playbook -i inventory install-docker-rootless.yml
#   ansible-playbook -i inventory install-docker-rootless.yml --tags docker-setup
#   ansible-playbook -i inventory install-docker-rootless.yml -e DOCKER_USER=myuser
#
# Based on: https://github.com/konstruktoid/ansible-role-docker-rootless
# Licensed under: Apache License 2.0
#

- name: Install Docker in Rootless Mode
  hosts: all
  any_errors_fatal: true

  # Pre-flight checks to ensure system compatibility
  pre_tasks:

    - name: Check if unprivileged_userns AppArmor profile exists
      ansible.builtin.stat:
        path: /etc/apparmor.d/local/unprivileged_userns
      become: true
      register: unprivileged_userns_apparmor_profile
      tags: [docker-config, apparmor]

    - name: Install pasta (passt) package for docker rootless networking
      ansible.builtin.apt:
        name: passt
        state: present
        update_cache: true
      become: true
      tags: [docker-setup, packages]


  tasks:
    # ===================================================================
    # DOCKER ROOTLESS ROLE PREPARATION SECTION
    # Download and prepare the konstruktoid.docker_rootless role
    # ===================================================================

    - name: Clean existing Docker rootless role directory
      ansible.builtin.file:
        path: "{{ lookup('env', 'HOME') }}/.ansible/roles/konstruktoid.docker_rootless"
        state: absent
      delegate_to: localhost
      run_once: true
      tags: [docker-setup, role-download]

    - name: Create fresh directory for Docker rootless role
      ansible.builtin.file:
        path: "{{ lookup('env', 'HOME') }}/.ansible/roles/konstruktoid.docker_rootless"
        state: directory
        mode: '0755'
      delegate_to: localhost
      run_once: true
      tags: [docker-setup, role-download]

    - name: Download konstruktoid.docker_rootless role from GitHub
      ansible.builtin.git:
        repo: https://github.com/konstruktoid/ansible-role-docker-rootless.git
        dest: "{{ lookup('env', 'HOME') }}/.ansible/roles/konstruktoid.docker_rootless"
        version: 'v1.9.0'  # Pinned version for reproducibility
      delegate_to: localhost
      run_once: true
      tags: [docker-setup, role-download]

    # ===================================================================
    # DOCKER ROOTLESS INSTALLATION SECTION
    # Install and configure Docker in rootless mode
    # ===================================================================

    - name: Install Docker in rootless mode via konstruktoid.docker_rootless
      ansible.builtin.include_role:
        name: konstruktoid.docker_rootless
      vars:
        # Suppress ansible-lint var-naming warning for third-party role variables
        # noqa: var-naming[no-role-prefix]

        # === SECURITY CONFIGURATION ===
        docker_allow_privileged_ports: "{{ DOCKER_ALLOW_PRIVILEGED_PORTS | default(false) }}"  # Allow binding to ports <1024

        # === DOCKER COMPOSE CONFIGURATION ===
<<<<<<< HEAD
        docker_compose: "{{ DOCKER_COMPOSE | default(true) }}"               # Install Docker Compose
        
=======
        docker_compose: "{{ DOCKER_COMPOSE | default(false) }}"               # Install Docker Compose
        docker_compose_arch: "{{ DOCKER_COMPOSE_ARCH | default('x86_64') }}"  # Architecture for Compose download

>>>>>>> 1a6cd5f0
        # === ROOTFUL DOCKER CONFIGURATION ===
        # These options control traditional rootful Docker (usually disabled for security)
        docker_rootful_enabled: "{{ DOCKER_ROOTFUL_ENABLED | default(false) }}"  # Enable traditional Docker daemon
        docker_rootful: "{{ DOCKER_ROOTFUL | default(false) }}"                  # Install rootful Docker alongside rootless
        docker_rootful_opts: "{{ DOCKER_ROOTFUL_OPTS | default(false) }}"        # Additional rootful Docker options
<<<<<<< HEAD
        
        # === NETWORK DRIVER CONFIGURATION ===
        # pasta: Modern, better AppArmor compatibility, works with hidepid=2
        docker_driver_network: "{{ DOCKER_NETWORK_DRIVER | default('pasta') }}"
        # implicit port driver required for pasta
        docker_driver_port: "implicit"
=======
>>>>>>> 1a6cd5f0

        # === SERVICE MANAGEMENT ===
        docker_service_restart: true  # Let the role handle service restart properly
        docker_unattended_upgrades: "{{ DOCKER_UNATTENDED_UPGRADES | default(true) }}"  # Enable automatic Docker updates

        # === USER CONFIGURATION ===
        create_docker_user: true
        docker_user_bashrc: "{{ DOCKER_USER_BASHRC | default(true) }}"  # Add Docker environment to user's .bashrc
        docker_user: "{{ DOCKER_USER | default('dockeruser') }}"        # Username for Docker installation            
      tags: [docker-installation, docker-config]

  # Post-installation validation and information
  post_tasks:

    # - name: Ensure AppArmor local directory exists
    #   ansible.builtin.file:
    #     path: /etc/apparmor.d/local
    #     state: directory
    #     mode: '0755'
    #   become: true
    #   when: unprivileged_userns_apparmor_profile.stat.exists
    #   tags: [docker-config, apparmor]

    # - name: Create minimal AppArmor local overrides for unprivileged_userns
    #   ansible.builtin.template:
    #     src: templates/apparmor-local-unprivileged_userns.j2
    #     dest: /etc/apparmor.d/local/unprivileged_userns
    #     mode: '0644'
    #   become: true
    #   when: unprivileged_userns_apparmor_profile.stat.exists
    #   register: unprivileged_userns_local_overrides
    #   tags: [docker-config, apparmor]

    # - name: Reload unprivileged_userns AppArmor profile
    #   ansible.builtin.command:
    #     cmd: apparmor_parser -r /etc/apparmor.d/unprivileged_userns
    #   become: true
    #   when:
    #     - unprivileged_userns_apparmor_profile.stat.exists
    #     - unprivileged_userns_local_overrides.changed
    #   tags: [docker-config, apparmor]

    # MAYBE RENABLE IF NEEDED
    # - name: Configure Docker to use cgroupfs driver (bypasses systemd/polkit issues)
    #   ansible.builtin.copy:
    #     dest: "/home/{{ DOCKER_USER | default('dockeruser') }}/.config/docker/daemon.json"
    #     mode: '0644'
    #     content: |
    #       {
    #         "exec-opts": ["native.cgroupdriver=cgroupfs"]
    #       }
    #   become: true
    #   become_user: "{{ DOCKER_USER | default('dockeruser') }}"
    #   register: docker_daemon_config
    #   tags: [docker-config]

    # - name: Restart docker service if daemon.json or AppArmor changed
    #   ansible.builtin.shell: |
    #     export XDG_RUNTIME_DIR=/run/user/$(id -u)
    #     systemctl --user daemon-reload
    #     systemctl --user restart docker
    #   args:
    #     executable: /bin/bash
    #   become: true
    #   become_user: "{{ DOCKER_USER | default('dockeruser') }}"
    #   when:
    #     - docker_daemon_config.changed
    #       or (unprivileged_userns_local_overrides is defined and unprivileged_userns_local_overrides.changed)
    #   register: docker_restart_result
    #   retries: 3  # Retry up to 3 times for timing issues
    #   delay: 2    # Wait 2 seconds between retries
    #   until: docker_restart_result.rc == 0
    #   tags: [docker-config, always]

    - name: Check Docker version for rootless user
      ansible.builtin.shell: "export PATH=$PATH:$HOME/.local/bin && export DOCKER_HOST=unix:///run/user/$(id -u)/docker.sock && docker --version"
      register: docker_version_check
      args:
        executable: /bin/bash
      become: true
      become_user: "{{ DOCKER_USER | default('dockeruser') }}"
      changed_when: false
      failed_when: false
      tags: [info, summary, always]

    - name: Check Docker service status for rootless user
      ansible.builtin.shell: "export XDG_RUNTIME_DIR=/run/user/$(id -u) && systemctl --user status docker"
      register: docker_service_check
      args:
        executable: /bin/bash
      become: true
      become_user: "{{ DOCKER_USER | default('dockeruser') }}"
      changed_when: false
      failed_when: false
      tags: [info, summary, always]

    - name: Display raw Docker service status for debugging
      ansible.builtin.debug:
        msg: "Raw Docker service status:\n{{ docker_service_check.stdout }}\n{{ docker_service_check.stderr }}"
      tags: [debug, always]

    - name: Display Docker installation summary
      ansible.builtin.debug:
        msg:
          - "===== DOCKER ROOTLESS INSTALLATION SUMMARY ====="
          - "Host: {{ inventory_hostname }}"
          - "Docker user: {{ DOCKER_USER | default('dockeruser') }}"
          - "Docker version: {{ docker_version_check.stdout if docker_version_check.rc == 0 else 'Check failed' }}"
          - "Service status: {{ docker_service_check.stdout if docker_service_check.rc == 0 else 'Check failed' }}"
          - "Rootless mode: Enabled"
          - "Compose installed: {{ DOCKER_COMPOSE | default(false) }}"
          - "=================================================="
      tags: [info, summary, always]

    - name: Get Docker user info for usage instructions
      become: true
      ansible.builtin.user:
        name: "{{ DOCKER_USER | default('dockeruser') }}"
      check_mode: true
      register: docker_user_info_final
      tags: [info, instructions, always]

    - name: Start Nginx container for testing
      ansible.builtin.shell: |
        export PATH=$HOME/bin:$HOME/.local/bin:$PATH
        export DOCKER_HOST=unix:///run/user/$(id -u)/docker.sock
        docker run -d --name test-nginx -p 8080:80 nginx:alpine
      args:
        executable: /bin/bash
      become: true
      become_user: "{{ DOCKER_USER | default('dockeruser') }}"
      tags: [test, always]

    - name: Verify Nginx service
      ansible.builtin.shell: |
        curl --retry 5 --retry-delay 2 -f http://localhost:8080
      args:
        executable: /bin/bash
      become: true
      become_user: "{{ DOCKER_USER | default('dockeruser') }}"
      tags: [test, always]

    - name: Cleanup test container
      ansible.builtin.shell: |
        export PATH=$HOME/bin:$HOME/.local/bin:$PATH
        export DOCKER_HOST=unix:///run/user/$(id -u)/docker.sock
        docker rm -f test-nginx
      args:
        executable: /bin/bash
      become: true
      become_user: "{{ DOCKER_USER | default('dockeruser') }}"
      ignore_errors: true
      tags: [test, always]


    - name: Display Docker usage instructions
      ansible.builtin.debug:
        msg:
          - "DOCKER USAGE INSTRUCTIONS:"
          - "1. Switch to Docker user: sudo -u {{ DOCKER_USER | default('dockeruser') }} -i"
          - "2. Check Docker daemon: systemctl --user status docker"
          - "3. Test Docker: docker run hello-world"
          - "4. For automatic startup: loginctl enable-linger {{ DOCKER_USER | default('dockeruser') }}"
          - "5. Docker socket: /run/user/{{ docker_user_info_final.uid }}/docker.sock"
          - "6. Docker data: ~/.local/share/docker/"
          - ""
          - "SECURITY NOTES:"
          - "- Docker daemon runs without root privileges"
          - "- Containers cannot access host root filesystem"
          - "- Limited to user's file permissions and capabilities"
          - "- Network namespace isolation provides additional security"
          - ""
          - "TROUBLESHOOTING:"
          - "If Docker fails to start, check:"
          - "- AppArmor denials: sudo journalctl | grep -i apparmor | grep slirp4netns"
          - "- Docker logs: journalctl --user -u docker -n 100"
          - "- Docker rootless log: cat ~/docker-rootless.log"
          - "- Test slirp4netns: /usr/bin/slirp4netns --help"
          - "- To debug AppArmor, set DOCKER_APPARMOR_COMPLAIN_MODE=true and re-run"
      tags: [info, instructions, always]<|MERGE_RESOLUTION|>--- conflicted
+++ resolved
@@ -105,28 +105,19 @@
         docker_allow_privileged_ports: "{{ DOCKER_ALLOW_PRIVILEGED_PORTS | default(false) }}"  # Allow binding to ports <1024
 
         # === DOCKER COMPOSE CONFIGURATION ===
-<<<<<<< HEAD
         docker_compose: "{{ DOCKER_COMPOSE | default(true) }}"               # Install Docker Compose
         
-=======
-        docker_compose: "{{ DOCKER_COMPOSE | default(false) }}"               # Install Docker Compose
-        docker_compose_arch: "{{ DOCKER_COMPOSE_ARCH | default('x86_64') }}"  # Architecture for Compose download
-
->>>>>>> 1a6cd5f0
         # === ROOTFUL DOCKER CONFIGURATION ===
         # These options control traditional rootful Docker (usually disabled for security)
         docker_rootful_enabled: "{{ DOCKER_ROOTFUL_ENABLED | default(false) }}"  # Enable traditional Docker daemon
         docker_rootful: "{{ DOCKER_ROOTFUL | default(false) }}"                  # Install rootful Docker alongside rootless
         docker_rootful_opts: "{{ DOCKER_ROOTFUL_OPTS | default(false) }}"        # Additional rootful Docker options
-<<<<<<< HEAD
         
         # === NETWORK DRIVER CONFIGURATION ===
         # pasta: Modern, better AppArmor compatibility, works with hidepid=2
         docker_driver_network: "{{ DOCKER_NETWORK_DRIVER | default('pasta') }}"
         # implicit port driver required for pasta
         docker_driver_port: "implicit"
-=======
->>>>>>> 1a6cd5f0
 
         # === SERVICE MANAGEMENT ===
         docker_service_restart: true  # Let the role handle service restart properly
